[build-system]
requires = ["setuptools>=45"]
build-backend = "setuptools.build_meta"


[project]
name = "BPD"
authors = [{ name = "Ismael Mendoza" }]
description = "Bayesian Pixel Domain method for shear inference."
version = "0.0.1"
license = { file = "LICENSE" }
readme = "README.md"
dependencies = [
    "numpy >=1.18.0",
    "galsim >=2.3.0",
    "jax >=0.4.30",
    "jaxlib",
    "blackjax >=1.2.0",
<<<<<<< HEAD
    "optax >=0.2.0",
=======
    "numpyro >=0.13.0",
>>>>>>> 539b8b3e
]


[project.optional-dependencies]
dev = ["pytest", "typer", "ruff", "ChainConsumer", "ipython"]


[project.urls]
home = "https://github.com/LSSTDESC/BPD"


[tool.setuptools.packages.find]
include = ["bpd*"]

[tool.ruff]
exclude = [
    ".bzr",
    ".direnv",
    ".eggs",
    ".git",
    ".git-rewrite",
    ".hg",
    ".ipynb_checkpoints",
    ".mypy_cache",
    ".nox",
    ".pants.d",
    ".pyenv",
    ".pytest_cache",
    ".pytype",
    ".ruff_cache",
    ".svn",
    ".tox",
    ".venv",
    ".vscode",
    "__pypackages__",
    "_build",
    "buck-out",
    "build",
    "dist",
    "node_modules",
    "site-packages",
    "venv",
]

# Same as Black.
line-length = 88
indent-width = 4

# Assume Python 3.12
target-version = "py312"

[tool.ruff.format]
# Like Black, use double quotes for strings.
quote-style = "double"

# Like Black, indent with spaces, rather than tabs.
indent-style = "space"

# Like Black, respect magic trailing commas.
skip-magic-trailing-comma = false

# Like Black, automatically detect the appropriate line ending.
line-ending = "auto"

exclude = ["*.ipynb"]


[tool.ruff.lint]
select = ["E", "F", "I", "W", "B", "SIM", "PLE", "PLC", "PLW", "RUF"]
ignore = ["C901", "E203", "E501", "E731", "PLC0206", "RUF027"]
preview = true
exclude = ["*.ipynb", "scripts/one_galaxy_shear.py", "scripts/benchmarks/*.py"]


[tool.pytest.ini_options]
minversion = "6.0"
addopts = "-ra -v --strict-markers"
filterwarnings = ["ignore::DeprecationWarning:tensorflow.*"]
markers = ["slow: marks tests as slow (deselect with '-m \"not slow\"')"]<|MERGE_RESOLUTION|>--- conflicted
+++ resolved
@@ -16,11 +16,8 @@
     "jax >=0.4.30",
     "jaxlib",
     "blackjax >=1.2.0",
-<<<<<<< HEAD
     "optax >=0.2.0",
-=======
     "numpyro >=0.13.0",
->>>>>>> 539b8b3e
 ]
 
 
